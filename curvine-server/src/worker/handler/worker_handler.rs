--- conflicted
+++ resolved
@@ -14,12 +14,8 @@
 
 use crate::worker::block::BlockStore;
 use crate::worker::handler::BlockHandler;
-<<<<<<< HEAD
+use crate::worker::replication::worker_replication_handler::WorkerReplicationHandler;
 use crate::worker::task::TaskManager;
-=======
-use crate::worker::load::FileLoadService;
-use crate::worker::replication::worker_replication_handler::WorkerReplicationHandler;
->>>>>>> 4698abb6
 use curvine_common::error::FsError;
 use curvine_common::fs::RpcCode;
 use curvine_common::proto::*;
@@ -46,23 +42,12 @@
     fn handle(&mut self, msg: &Message) -> FsResult<Message> {
         let code = RpcCode::from(msg.code());
         match code {
-<<<<<<< HEAD
             RpcCode::SubmitTask => self.task_submit(msg),
+
             RpcCode::CancelJob => self.cancel_job(msg),
-=======
-            RpcCode::SubmitLoadTask => {
-                let mut rpc_context = RpcContext::new(msg);
-                self.handle_load_task(&mut rpc_context)
-            }
-
-            RpcCode::CancelLoadJob => {
-                let mut rpc_context = RpcContext::new(msg);
-                self.cancel_load_job(&mut rpc_context)
-            }
 
             RpcCode::SubmitBlockReplicationJob => self.replication_handler.handle(msg),
 
->>>>>>> 4698abb6
             _ => {
                 let h = self.get_handler(msg)?;
                 h.handle(msg)
