// Copyright 2025 OPPO.
//
// Licensed under the Apache License, Version 2.0 (the "License");
// you may not use this file except in compliance with the License.
// You may obtain a copy of the License at
//
//     http://www.apache.org/licenses/LICENSE-2.0
//
// Unless required by applicable law or agreed to in writing, software
// distributed under the License is distributed on an "AS IS" BASIS,
// WITHOUT WARRANTIES OR CONDITIONS OF ANY KIND, either express or implied.
// See the License for the specific language governing permissions and
// limitations under the License.

pub mod worker_server;
pub use self::worker_server::*;

pub mod storage;

pub mod block;

mod worker_metrics;
pub use self::worker_metrics::WorkerMetrics;

pub mod handler;
<<<<<<< HEAD
pub mod task;
=======
pub mod load;
mod replication;
>>>>>>> 4698abb6
<|MERGE_RESOLUTION|>--- conflicted
+++ resolved
@@ -23,9 +23,5 @@
 pub use self::worker_metrics::WorkerMetrics;
 
 pub mod handler;
-<<<<<<< HEAD
-pub mod task;
-=======
-pub mod load;
 mod replication;
->>>>>>> 4698abb6
+pub mod task;