--- conflicted
+++ resolved
@@ -13,13 +13,9 @@
 // limitations under the License.
 
 use crate::master::fs::{FsRetryCache, MasterFilesystem, OperationStatus};
-<<<<<<< HEAD
 use crate::master::job::JobHandler;
-=======
-use crate::master::load::{LoadManager, MasterLoadService};
 use crate::master::replication::master_replication_handler::MasterReplicationHandler;
 use crate::master::replication::master_replication_manager::MasterReplicationManager;
->>>>>>> 4698abb6
 use crate::master::MountManager;
 use crate::master::{Master, MasterMetrics, RpcContext};
 use curvine_common::conf::ClusterConf;
@@ -55,13 +51,8 @@
         retry_cache: Option<FsRetryCache>,
         conn_state: Option<ConnState>,
         mount_manager: Arc<MountManager>,
-<<<<<<< HEAD
         job_handler: JobHandler,
-=======
-        load_manager: Arc<LoadManager>,
-        rt: Arc<Runtime>,
         replication_manager: Arc<MasterReplicationManager>,
->>>>>>> 4698abb6
     ) -> Self {
         Self {
             fs,
@@ -69,8 +60,8 @@
             metrics: Master::get_metrics(),
             audit_logging_enabled: conf.master.audit_logging_enabled,
             conn_state,
+            mount_manager,
             job_handler,
-            mount_manager,
             replication_handler: Some(MasterReplicationHandler::new(replication_manager)),
         }
     }
@@ -433,22 +424,11 @@
             RpcCode::GetMasterInfo => self.get_master_info(ctx),
 
             // Load task related requests
-<<<<<<< HEAD
             RpcCode::SubmitJob
             | RpcCode::GetJobStatus
             | RpcCode::CancelJob
             | RpcCode::ReportTask => self.job_handler.handle(ctx),
-=======
-            RpcCode::SubmitLoadJob
-            | RpcCode::GetLoadStatus
-            | RpcCode::CancelLoadJob
-            | RpcCode::ReportLoadTask => {
-                if let Some(ref mut load_service) = self.load_service {
-                    return load_service.handle(msg);
-                } else {
-                    return Err(FsError::common("Load service not initialized"));
-                }
-            }
+
             RpcCode::ReportBlockReplicationResult => {
                 if let Some(ref mut replication_service) = self.replication_handler {
                     return replication_service.handle(msg);
@@ -456,7 +436,6 @@
                     return Err(FsError::common("Replication service not initialized"));
                 }
             }
->>>>>>> 4698abb6
 
             // Unsupported request
             _ => err_box!("Unsupported operation"),
