--- conflicted
+++ resolved
@@ -95,13 +95,8 @@
             self.retry_cache.clone(),
             client_state,
             self.mount_manager.clone(),
-<<<<<<< HEAD
             JobHandler::new(self.job_manager.clone()),
-=======
-            Arc::clone(&self.load_manager),
-            self.rt.clone(),
             self.replication_manager.clone(),
->>>>>>> 4698abb6
         )
     }
 }
@@ -121,12 +116,8 @@
     journal_system: JournalSystem,
     actor: MasterActor,
     mount_manager: Arc<MountManager>,
-<<<<<<< HEAD
     job_manager: Arc<JobManager>,
-=======
-    load_manager: Arc<LoadManager>,
     replication_manager: Arc<MasterReplicationManager>,
->>>>>>> 4698abb6
 }
 
 impl Master {
@@ -157,16 +148,9 @@
             &replication_manager,
         );
 
-<<<<<<< HEAD
-        let rt = Arc::new(conf.master_server_conf().create_runtime());
-
         let job_manager = Arc::new(JobManager::from_cluster_conf(
             fs.clone(),
             mount_manager.clone(),
-=======
-        let load_manager = Arc::new(LoadManager::from_cluster_conf(
-            Arc::new(fs.clone()),
->>>>>>> 4698abb6
             rt.clone(),
             &conf,
         ));
@@ -197,12 +181,8 @@
             journal_system,
             actor,
             mount_manager,
-<<<<<<< HEAD
             job_manager,
-=======
-            load_manager,
             replication_manager,
->>>>>>> 4698abb6
         })
     }
 
